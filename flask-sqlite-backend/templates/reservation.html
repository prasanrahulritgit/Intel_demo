<!DOCTYPE html>
<html lang="en">
<head>
    <meta charset="UTF-8">
    <meta name="viewport" content="width=device-width, initial-scale=1.0">
    <title>Device Reservation</title>
    <link href="https://cdn.jsdelivr.net/npm/bootstrap@5.3.0/dist/css/bootstrap.min.css" rel="stylesheet">
    <link rel="stylesheet" href="https://cdn.datatables.net/1.13.6/css/dataTables.bootstrap5.min.css">
    <link rel="stylesheet" href="https://cdnjs.cloudflare.com/ajax/libs/font-awesome/6.4.0/css/all.min.css">
    <link rel="stylesheet" href="https://cdn.jsdelivr.net/npm/flatpickr/dist/flatpickr.min.css">
    <link rel="stylesheet" href="{{ url_for('static', filename='CSS/reservation.css') }}"> 

</head>
<body>
    <div class="container-fluid py-4">
    <div class="d-flex justify-content-between align-items-center mb-4">
        <h1 class="h3 mb-0">Device Reservation</h1>
        <!-- Logout Button -->
        {% if current_user.is_authenticated %}
        <a href="http://localhost:3000/auth" class="btn btn-outline-danger">
            <i class="fas fa-sign-out-alt me-2"></i> Logout
        </a>
        {% endif %}
    </div>

        {% with messages = get_flashed_messages(with_categories=true) %}
            {% if messages %}
                {% for category, message in messages %}
                    <div class="alert alert-{{ category }} alert-dismissible fade show" role="alert">
                        {{ message }}
                        <button type="button" class="btn-close" data-bs-dismiss="alert" aria-label="Close"></button>
                    </div>
                {% endfor %}
            {% endif %}
        {% endwith %}

        <div class="card reservation-card mb-4">
            <div class="card-header reservation-header">
                <h5 class="mb-0"><i class="fas fa-calendar-plus me-2"></i>Create New Reservation</h5>
            </div>
            <div class="card-body">
                <form id="reservationForm" class="reservation-form">
                    <input type="hidden" name="csrf_token" value="{{ csrf_token() }}">
                    
                    <div class="row g-3">
                        <!-- Start Time -->
                        <div class="col-md-6">
                            <label for="start_time" class="form-label">Start Time</label>
                            <div class="input-icon-group">
                                <i class="fas fa-clock input-icon"></i>
                                <input type="text" class="form-control form-control-lg flatpickr-input" id="start_time" 
                                       name="start_time" placeholder="Select start time" required
                                       data-min-date="{{ now.strftime('%Y-%m-%d %H:%M') }}">
                            </div>
                            <div class="quick-select-buttons mt-2">
                                <button type="button" class="btn btn-sm btn-outline-secondary quick-select-btn" data-minutes="30">+30 min</button>
                                <button type="button" class="btn btn-sm btn-outline-secondary quick-select-btn" data-minutes="60">+1 hour</button>
                                <button type="button" class="btn btn-sm btn-outline-secondary quick-select-btn" data-minutes="120">+2 hours</button>
                                <button type="button" class="btn btn-sm btn-outline-secondary quick-select-btn" data-minutes="180">+3 hours</button>
                            </div>
                        </div>
                        
                        <!-- End Time -->
                        <div class="col-md-6">
                            <label for="end_time" class="form-label">End Time</label>
                            <div class="input-icon-group">
                                <i class="fas fa-clock input-icon"></i>
                                <input type="text" class="form-control form-control-lg flatpickr-input" id="end_time" 
                                       name="end_time" placeholder="Select end time" required
                                       data-min-date="{{ now.strftime('%Y-%m-%d %H:%M') }}">
                            </div>

                
                            <div class="quick-select-buttons mt-2">
                                <button type="button" class="btn btn-sm btn-outline-secondary quick-select-btn" data-minutes="30">+30 min</button>
                                <button type="button" class="btn btn-sm btn-outline-secondary quick-select-btn" data-minutes="60">+1 hour</button>
                                <button type="button" class="btn btn-sm btn-outline-secondary quick-select-btn" data-minutes="120">+2 hours</button>
                                <button type="button" class="btn btn-sm btn-outline-secondary quick-select-btn" data-minutes="180">+3 hours</button>
                            </div>
                        </div>
                    </div>
                    
                    <div class="text-center mt-4">
                        <button type="button" id="bookReservationBtn" class="btn btn-reserve">
                            <i class="fas fa-calendar-check me-2"></i>Book Reservation
                        </button>
                    </div>
                </form>
            </div>
        </div>

        <div id="deviceSelectionOverlay" class="overlay">
            <div class="overlay-content">
                <div class="overlay-header">
                    <h3>Select a Device for Your Reservation</h3>
                    <span class="close-overlay">&times;</span>
                </div>
                
                <div class="device-tabs d-flex">
                    <div class="device-tab active" data-tab="available">Available Devices</div>
                    <div class="device-tab" data-tab="booked">Booked Devices</div>
                </div>
                
                <div class="tab-content">
                    <!-- Available Devices Tab -->
                    <div id="available-devices" class="tab-pane active">
                        <div class="filter-container mb-3">
                            <div class="row">
                                <div class="col-md-6">
                                    <label for="deviceFilter" class="form-label">Filter by Device ID</label>
                                    <div class="input-group">
                                        <input type="text" class="form-control" id="deviceFilter" placeholder="Enter device ID...">
                                        <button class="btn btn-outline-secondary" type="button" id="clearFilter">
                                            <i class="fas fa-times"></i>
                                        </button>
                                    </div>
                                </div>
                            </div>
                        </div>
                        <div class="server-rack-container">
                            <!-- Loading message - will be replaced with dynamic content -->
                            <div class="loading-message">
                                <i class="fas fa-spinner fa-spin"></i> Loading devices...
                            </div>
                        </div>
                    </div>
                    
                    <!-- Booked Devices Tab -->
                    <div id="booked-devices" class="tab-pane">
                        <div class="filter-container mb-3">
                            <div class="row">
                                <div class="col-md-6">
                                    <label for="bookedDeviceFilter" class="form-label">Filter by Device ID</label>
                                    <div class="input-group">
                                        <input type="text" class="form-control" id="bookedDeviceFilter" placeholder="Enter device ID...">
                                        <button class="btn btn-outline-secondary" type="button" id="clearBookedFilter">
                                            <i class="fas fa-times"></i>
                                        </button>
                                    </div>
                                </div>
                            </div>
                        </div>

                        <div class="server-rack-container">
                            <div class="booked-devices-cards" id="bookedDevicesCards">
                                <!-- Booked device cards will be populated here -->
                                <div class="loading-message">
                                    <i class="fas fa-spinner fa-spin"></i> Loading booked devices...
                                </div>
                            </div>
                        </div>
                    </div>
                </div>
                
                <div class="confirm-selection">
                    <button id="confirmDeviceSelectionBtn" class="btn btn-reserve">
                        <i class="fas fa-check me-2"></i>Confirm Device Selection
                    </button>
                </div>
            </div>
        </div>

        <div class="position-fixed bottom-0 end-0 p-3" style="z-index: 11">
            <div id="cancelToast" class="toast" role="alert" aria-live="assertive" aria-atomic="true">
                <div class="toast-header bg-success text-white">
                    <strong class="me-auto">Success</strong>
                    <button type="button" class="btn-close btn-close-white" data-bs-dismiss="toast" aria-label="Close"></button>
                </div>
                <div class="toast-body" id="toastMessage"></div>
            </div>
        </div>

        <!-- Device Details Container -->
        <div id="deviceDetailsContainer" class="device-details-container">
            <div class="device-details-header">
                <h4 id="deviceDetailsTitle">Device Details</h4>
                <span class="close-details">&times;</span>
            </div>
            <div class="device-details-content" id="deviceDetailsContent">
                <!-- Device details will be populated here -->
            </div>
        </div>
        <div id="detailsOverlay" class="details-overlay"></div>

        <div class="row">
            <div class="col-lg-6 mb-4">
                <div class="card shadow-sm">
                    <div class="card-header d-flex justify-content-between align-items-center"
             style="background-color: #1e1e1e; color: #1281d6;">
                        <h5 class="mb-0"><i class="fas fa-calendar-alt me-2"></i>Your Reservations</h5>
                        <div class="d-flex align-items-center">
                            <div class="me-3">
                                <select id="entriesPerPage" class="form-select form-select-sm">
                                    <option value="5">5 entries</option>
                                    <option value="10" selected>10 entries</option>
                                    <option value="25">25 entries</option>
                                    <option value="50">50 entries</option>
                                </select>
                            </div>
                            <div class="input-group input-group-sm" style="width: 200px;">
                                <input type="text" id="reservationSearch" class="form-control" placeholder="Search...">
                                <button class="btn btn-outline-light" type="button">
                                    <i class="fas fa-search"></i>
                                </button>
                            </div>
                        </div>
                    </div>
                    <div class="card-body p-0">
                        <div class="scrollable-table">
                            <table id="reservationsTable" class="table table-hover mb-0">
                                <thead>
                                    <tr>
                                        <th class="sortable" data-sort="device">
                                            Device <i class="fas fa-sort float-end mt-1"></i>
                                        </th>
                                        <th class="sortable" data-sort="startTime">
                                            Start <i class="fas fa-sort float-end mt-1"></i>
                                        </th>
                                        <th class="sortable" data-sort="endTime">
                                            End <i class="fas fa-sort float-end mt-1"></i>
                                        </th>
                                        <th class="sortable" data-sort="status">
                                            Status <i class="fas fa-sort float-end mt-1"></i>
                                        </th>
                                        <th>Actions</th>
                                    </tr>
                                </thead>
                                <tbody id="reservationsBody">
                                    {% for res in user_reservations %}
                                    <tr class="{% if res.end_time < now %}table-secondary{% elif res.start_time <= now <= res.end_time %}table-success{% endif %}"
                                        data-device="{{ res.device_id|lower }}"
                                        data-start-time="{{ res.start_time.timestamp() }}"
                                        data-end-time="{{ res.end_time.timestamp() }}"
                                        data-status="{% if res.end_time < now %}expired{% elif res.start_time <= now <= res.end_time %}active{% else %}upcoming{% endif %}">
                                        <td>{{ res.device_id }}</td>
                                        <td>{{ res.start_time.strftime('%m/%d %H:%M') }}</td>
                                        <td>{{ res.end_time.strftime('%m/%d %H:%M') }}</td>
                                        <td>
                                            {% if res.end_time < now %}
                                                <span class="badge status-badge badge-expired">Expired</span>
                                            {% elif res.start_time <= now <= res.end_time %}
                                                <span class="badge status-badge badge-active">Active</span>
                                            {% else %}
                                                <span class="badge status-badge badge-upcoming">Upcoming</span>
                                            {% endif %}
                                        </td>
                                        <td>
                                            <div class="d-flex align-items-center">
                                                <button class="btn btn-sm btn-outline-primary launch-btn me-2"
                                                    title="Launch Dashboard"
                                                    {% if not (res.start_time <= now <= res.end_time) %}disabled{% endif %}
                                                    data-device-id="{{ res.device_id }}"
                                                    data-reservation-id="{{ res.id }}">
                                                    <i class="fas fa-rocket"></i> Launch
                                                </button>

                                                <form class="m-0 cancel-form" data-reservation-id="{{ res.id }}">
                                                    <input type="hidden" name="csrf_token" value="{{ csrf_token() }}">
                                                    <button type="button" class="btn btn-danger cancel-btn">
                                                        <i class="bi bi-x-circle"></i> Cancel
                                                    </button>
                                                </form>
                                            </div>
                                        </td>
                                    </tr>
                                    {% else %}
                                    <tr>
                                        <td colspan="5" class="text-center py-4 text-muted">
                                            <i class="far fa-calendar-times fa-2x mb-2"></i><br>
                                            No reservations found
                                        </td>
                                    </tr>
                                    {% endfor %}
                                </tbody>
                            </table>
                        </div>
                        <div class="card-footer d-flex justify-content-between align-items-center">
                            <div class="text-muted small">
                                Showing <span id="showingFrom">1</span> to <span id="showingTo">10</span> of <span id="totalEntries">{{ user_reservations|length }}</span> entries
                            </div>
                            <nav>
                                <ul class="pagination pagination-sm mb-0">
                                    <li class="page-item disabled" id="prevPage">
                                        <a class="page-link" href="#" tabindex="-1">Previous</a>
                                    </li>
                                    <li class="page-item active"><a class="page-link" href="#">1</a></li>
                                    <li class="page-item" id="nextPage">
                                        <a class="page-link" href="#">Next</a>
                                    </li>
                                </ul>
                            </nav>
                        </div>
                    </div>
                </div>
            </div>
        </div>
    </div>

   <script src="https://code.jquery.com/jquery-3.6.0.min.js"></script>
    <script src="https://cdn.jsdelivr.net/npm/bootstrap@5.3.0/dist/js/bootstrap.bundle.min.js"></script>
    <script src="https://cdn.jsdelivr.net/npm/flatpickr"></script>
    <script src="https://unpkg.com/lucide@latest"></script>
<<<<<<< HEAD
    <script>
    document.addEventListener('DOMContentLoaded', function() {
    lucide.createIcons();
    // Global variables
    let selectedDeviceId = null;
    let bookedDevicesData = [];
    let allDevicesData = [];
    let startTime = '';
    let endTime = '';
    let currentFilter = '';
    

    // DOM elements
    const bookReservationBtn = document.getElementById('bookReservationBtn');
    const deviceSelectionOverlay = document.getElementById('deviceSelectionOverlay');
    const closeOverlayBtns = document.querySelectorAll('.close-overlay');
    const deviceTabs = document.querySelectorAll('.device-tab');
    const availableDevicesTab = document.getElementById('available-devices');
    const bookedDevicesTab = document.getElementById('booked-devices');
    const bookedDevicesTable = document.getElementById('bookedDevicesTable');
    const cancelToast = document.getElementById('cancelToast');
    const toastMessage = document.getElementById('toastMessage');

            // Initialize Flatpickr for datetime inputs
            const startTimePicker = flatpickr("#start_time", {
                enableTime: true,
                dateFormat: "Y-m-d H:i",
                minDate: "today",
                time_24hr: true,
                minuteIncrement: 1,
                defaultHour: new Date().getHours(),
                defaultMinute: 0,
                utc: true,
                onReady: function(selectedDates, dateStr, instance) {
                    instance.element.placeholder = "Select start time (hh:mm)";
                },
                onChange: function(selectedDates, dateStr) {
                    // Update the end time minimum date when start time changes
                    endTimePicker.set('minDate', dateStr);
                    // If end time is before new start time, reset it
                    if (endTimePicker.selectedDates[0] && endTimePicker.selectedDates[0] <= selectedDates[0]) {
                        const newEndDate = new Date(selectedDates[0].getTime() + 60 * 60 * 1000); // +1 hour
                        endTimePicker.setDate(newEndDate);
                    }
                }
            });

            const endTimePicker = flatpickr("#end_time", {
                enableTime: true,
                dateFormat: "Y-m-d H:i",
                minDate: "today",
                time_24hr: true,
                minuteIncrement: 1,
                defaultHour: new Date().getHours() + 1,
                defaultMinute: 0,
                utc: true,
                onReady: function(selectedDates, dateStr, instance) {
                    instance.element.placeholder = "Select end time (hh:mm)";
                }
            });

            // Quick select buttons for time
            document.querySelectorAll('.quick-select-btn').forEach(button => {
                button.addEventListener('click', function() {
                    const minutes = parseInt(this.getAttribute('data-minutes'));
                    const isStartTime = this.closest('.col-md-6').querySelector('label').textContent.includes('Start');
                    const inputId = isStartTime ? 'start_time' : 'end_time';
                    const fp = isStartTime ? startTimePicker : endTimePicker;
                    
                    if (isStartTime) {
                        const newDate = new Date(Date.now() + minutes * 60 * 1000);
                        fp.setDate(newDate);
                        // Update end time minimum date
                        endTimePicker.set('minDate', fp.selectedDates[0]);
                    } else {
                        let baseDate;
                        if (startTimePicker.selectedDates.length > 0) {
                            baseDate = startTimePicker.selectedDates[0];
                        } else {
                            // If no start time selected, set both start and end times
                            baseDate = new Date();
                            startTimePicker.setDate(baseDate);
                            baseDate = startTimePicker.selectedDates[0];
                        }
                        const newDate = new Date(baseDate.getTime() + minutes * 60 * 1000);
                        fp.setDate(newDate);
                    }
                });
            });

            bookReservationBtn.addEventListener('click', async function() {
                const startTime = document.getElementById('start_time').value;
                const endTime = document.getElementById('end_time').value;
                
                if (!startTime || !endTime) {
                    showToast('Please select both start and end times');
                    return;
                }
                
                const now = new Date();
                const selectedStart = new Date(startTime);
                
                if (selectedStart < now) {
                    showToast('Cannot book in past time. Please select future time slots.');
                    return;
                }
                
                if (new Date(endTime) <= selectedStart) {
                    showToast('End time must be after start time');
                    return;
                }
                
                deviceSelectionOverlay.style.display = 'block';
                document.body.style.overflow = 'hidden';
                
                try {
                    // Load both available and booked devices
                    await Promise.all([loadDevices(), loadBookedDevices()]);
                } catch (error) {
                    console.error('Error loading devices:', error);
                    showToast('Failed to load device data', 'error');
                }
            });
                    // Single event listener for the confirm button
            document.getElementById('confirmDeviceSelectionBtn').addEventListener('click', async function() {
                if (!selectedDeviceId) {
                    showToast('Please select a device first', 'warning');
                    return;
                }
                
                // Verify the selected device is still available
                const selectedDevice = allDevicesData.find(d => d.device_id === selectedDeviceId);
                if (!selectedDevice || selectedDevice.status !== 'available') {
                    showToast('The selected device is no longer available. Please select another device.', 'error');
                    return;
                }
                
                const csrfToken = document.querySelector('input[name="csrf_token"]').value;
                const loadingToast = showToast('Processing your reservation...', 'info', true);
                
                try {
                    const response = await fetch('/api/reservations', {
                        method: 'POST',
                        headers: {
                            'Content-Type': 'application/json',
                            'X-CSRFToken': csrfToken
                        },
                        body: JSON.stringify({
                            device_id: selectedDeviceId,
                            start_time: startTime,
                            end_time: endTime,
                            csrf_token: csrfToken
                        })
                    });
                    
                    const data = await response.json();
                    
                    if (!response.ok || !data.success) {
                        throw new Error(data.message || 'Failed to create reservation');
                    }
                    
                    showToast('Device booked successfully!', 'success');
                    deviceSelectionOverlay.style.display = 'none';
                    document.body.style.overflow = 'auto';
                    
                    // Refresh the reservations table
                    window.location.reload();
                    
                } catch (error) {
                    console.error('Booking error:', error);
                    showToast(error.message, 'error');
                } finally {
                    if (loadingToast) {
                        setTimeout(() => loadingToast.hide(), 2500);
                    }
                }
            });

            // Initialize with confirm button disabled
            document.getElementById('confirmDeviceSelectionBtn').disabled = true;


=======
    <script src="{{ url_for('static', filename='js/reservation.js') }}"></script>
>>>>>>> bcb2aa36

</body>
</html>


<|MERGE_RESOLUTION|>--- conflicted
+++ resolved
@@ -300,192 +300,7 @@
     <script src="https://cdn.jsdelivr.net/npm/bootstrap@5.3.0/dist/js/bootstrap.bundle.min.js"></script>
     <script src="https://cdn.jsdelivr.net/npm/flatpickr"></script>
     <script src="https://unpkg.com/lucide@latest"></script>
-<<<<<<< HEAD
-    <script>
-    document.addEventListener('DOMContentLoaded', function() {
-    lucide.createIcons();
-    // Global variables
-    let selectedDeviceId = null;
-    let bookedDevicesData = [];
-    let allDevicesData = [];
-    let startTime = '';
-    let endTime = '';
-    let currentFilter = '';
-    
-
-    // DOM elements
-    const bookReservationBtn = document.getElementById('bookReservationBtn');
-    const deviceSelectionOverlay = document.getElementById('deviceSelectionOverlay');
-    const closeOverlayBtns = document.querySelectorAll('.close-overlay');
-    const deviceTabs = document.querySelectorAll('.device-tab');
-    const availableDevicesTab = document.getElementById('available-devices');
-    const bookedDevicesTab = document.getElementById('booked-devices');
-    const bookedDevicesTable = document.getElementById('bookedDevicesTable');
-    const cancelToast = document.getElementById('cancelToast');
-    const toastMessage = document.getElementById('toastMessage');
-
-            // Initialize Flatpickr for datetime inputs
-            const startTimePicker = flatpickr("#start_time", {
-                enableTime: true,
-                dateFormat: "Y-m-d H:i",
-                minDate: "today",
-                time_24hr: true,
-                minuteIncrement: 1,
-                defaultHour: new Date().getHours(),
-                defaultMinute: 0,
-                utc: true,
-                onReady: function(selectedDates, dateStr, instance) {
-                    instance.element.placeholder = "Select start time (hh:mm)";
-                },
-                onChange: function(selectedDates, dateStr) {
-                    // Update the end time minimum date when start time changes
-                    endTimePicker.set('minDate', dateStr);
-                    // If end time is before new start time, reset it
-                    if (endTimePicker.selectedDates[0] && endTimePicker.selectedDates[0] <= selectedDates[0]) {
-                        const newEndDate = new Date(selectedDates[0].getTime() + 60 * 60 * 1000); // +1 hour
-                        endTimePicker.setDate(newEndDate);
-                    }
-                }
-            });
-
-            const endTimePicker = flatpickr("#end_time", {
-                enableTime: true,
-                dateFormat: "Y-m-d H:i",
-                minDate: "today",
-                time_24hr: true,
-                minuteIncrement: 1,
-                defaultHour: new Date().getHours() + 1,
-                defaultMinute: 0,
-                utc: true,
-                onReady: function(selectedDates, dateStr, instance) {
-                    instance.element.placeholder = "Select end time (hh:mm)";
-                }
-            });
-
-            // Quick select buttons for time
-            document.querySelectorAll('.quick-select-btn').forEach(button => {
-                button.addEventListener('click', function() {
-                    const minutes = parseInt(this.getAttribute('data-minutes'));
-                    const isStartTime = this.closest('.col-md-6').querySelector('label').textContent.includes('Start');
-                    const inputId = isStartTime ? 'start_time' : 'end_time';
-                    const fp = isStartTime ? startTimePicker : endTimePicker;
-                    
-                    if (isStartTime) {
-                        const newDate = new Date(Date.now() + minutes * 60 * 1000);
-                        fp.setDate(newDate);
-                        // Update end time minimum date
-                        endTimePicker.set('minDate', fp.selectedDates[0]);
-                    } else {
-                        let baseDate;
-                        if (startTimePicker.selectedDates.length > 0) {
-                            baseDate = startTimePicker.selectedDates[0];
-                        } else {
-                            // If no start time selected, set both start and end times
-                            baseDate = new Date();
-                            startTimePicker.setDate(baseDate);
-                            baseDate = startTimePicker.selectedDates[0];
-                        }
-                        const newDate = new Date(baseDate.getTime() + minutes * 60 * 1000);
-                        fp.setDate(newDate);
-                    }
-                });
-            });
-
-            bookReservationBtn.addEventListener('click', async function() {
-                const startTime = document.getElementById('start_time').value;
-                const endTime = document.getElementById('end_time').value;
-                
-                if (!startTime || !endTime) {
-                    showToast('Please select both start and end times');
-                    return;
-                }
-                
-                const now = new Date();
-                const selectedStart = new Date(startTime);
-                
-                if (selectedStart < now) {
-                    showToast('Cannot book in past time. Please select future time slots.');
-                    return;
-                }
-                
-                if (new Date(endTime) <= selectedStart) {
-                    showToast('End time must be after start time');
-                    return;
-                }
-                
-                deviceSelectionOverlay.style.display = 'block';
-                document.body.style.overflow = 'hidden';
-                
-                try {
-                    // Load both available and booked devices
-                    await Promise.all([loadDevices(), loadBookedDevices()]);
-                } catch (error) {
-                    console.error('Error loading devices:', error);
-                    showToast('Failed to load device data', 'error');
-                }
-            });
-                    // Single event listener for the confirm button
-            document.getElementById('confirmDeviceSelectionBtn').addEventListener('click', async function() {
-                if (!selectedDeviceId) {
-                    showToast('Please select a device first', 'warning');
-                    return;
-                }
-                
-                // Verify the selected device is still available
-                const selectedDevice = allDevicesData.find(d => d.device_id === selectedDeviceId);
-                if (!selectedDevice || selectedDevice.status !== 'available') {
-                    showToast('The selected device is no longer available. Please select another device.', 'error');
-                    return;
-                }
-                
-                const csrfToken = document.querySelector('input[name="csrf_token"]').value;
-                const loadingToast = showToast('Processing your reservation...', 'info', true);
-                
-                try {
-                    const response = await fetch('/api/reservations', {
-                        method: 'POST',
-                        headers: {
-                            'Content-Type': 'application/json',
-                            'X-CSRFToken': csrfToken
-                        },
-                        body: JSON.stringify({
-                            device_id: selectedDeviceId,
-                            start_time: startTime,
-                            end_time: endTime,
-                            csrf_token: csrfToken
-                        })
-                    });
-                    
-                    const data = await response.json();
-                    
-                    if (!response.ok || !data.success) {
-                        throw new Error(data.message || 'Failed to create reservation');
-                    }
-                    
-                    showToast('Device booked successfully!', 'success');
-                    deviceSelectionOverlay.style.display = 'none';
-                    document.body.style.overflow = 'auto';
-                    
-                    // Refresh the reservations table
-                    window.location.reload();
-                    
-                } catch (error) {
-                    console.error('Booking error:', error);
-                    showToast(error.message, 'error');
-                } finally {
-                    if (loadingToast) {
-                        setTimeout(() => loadingToast.hide(), 2500);
-                    }
-                }
-            });
-
-            // Initialize with confirm button disabled
-            document.getElementById('confirmDeviceSelectionBtn').disabled = true;
-
-
-=======
     <script src="{{ url_for('static', filename='js/reservation.js') }}"></script>
->>>>>>> bcb2aa36
 
 </body>
 </html>
